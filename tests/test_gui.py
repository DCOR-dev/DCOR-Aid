import pathlib
import shutil
import tempfile
from unittest import mock

import uuid

from dcoraid.gui.api import get_ckan_api
from dcoraid.gui.main import DCORAid
from dcoraid.gui.upload.dlg_upload import UploadDialog
from dcoraid.gui.upload import widget_upload

import pytest
from PyQt6 import QtCore, QtGui, QtWidgets, QtTest
from PyQt6.QtWidgets import QInputDialog, QMessageBox

from . import common


@pytest.fixture
def mw(qtbot):
    # Always set server correctly, because there is a test that
    # makes sure DCOR-Aid starts with a wrong server.
    QtCore.QCoreApplication.setOrganizationName("DCOR")
    QtCore.QCoreApplication.setOrganizationDomain("dcor.mpl.mpg.de")
    QtCore.QCoreApplication.setApplicationName("dcoraid")
    QtCore.QSettings.setDefaultFormat(QtCore.QSettings.Format.IniFormat)
    settings = QtCore.QSettings()
<<<<<<< HEAD
    settings.setValue("auth/server", "dcor-dev.mpl.mpg.de")
=======
    settings.setIniCodec("utf-8")
    settings.setValue("auth/server", common.SERVER)
>>>>>>> b13a1797
    QtTest.QTest.qWait(100)
    QtWidgets.QApplication.processEvents(
        QtCore.QEventLoop.ProcessEventsFlag.AllEvents, 5000)
    # Code that will run before your test
    mw = DCORAid()
    qtbot.addWidget(mw)
    QtWidgets.QApplication.setActiveWindow(mw)
    QtTest.QTest.qWait(100)
    QtWidgets.QApplication.processEvents(
        QtCore.QEventLoop.ProcessEventsFlag.AllEvents, 5000)
    # Run test
    yield mw
    # Make sure that all daemons are gone
    mw.close()
    # It is extremely weird, but this seems to be important to avoid segfaults!
    QtTest.QTest.qWait(100)
    QtWidgets.QApplication.processEvents(
        QtCore.QEventLoop.ProcessEventsFlag.AllEvents, 5000)


@pytest.mark.filterwarnings("ignore::UserWarning",
                            match="No API token is set!")
def test_gui_anonymous(qtbot):
    """Start DCOR-Aid in anonymous mode"""
    QtCore.QCoreApplication.setOrganizationName("DCOR")
    QtCore.QCoreApplication.setOrganizationDomain("dcor.mpl.mpg.de")
    QtCore.QCoreApplication.setApplicationName("dcoraid")
    QtCore.QSettings.setDefaultFormat(QtCore.QSettings.Format.IniFormat)
    settings = QtCore.QSettings()
    spath = pathlib.Path(settings.fileName())
    # temporarily move settings to temporary location
    stmp = pathlib.Path(tempfile.mkdtemp(prefix="settings_stash_")) / "set.ini"
    shutil.copy2(spath, stmp)
    spath.unlink()
    spath.write_text("\n".join([
        "[General]",
        "user%20scenario = anonymous",
        "check for updates = 0",
        "[auth]",
        "api%20key =",
        "server = dcor.mpl.mpg.de",
        "[debug]",
        "without timers = 1",
        ]))
    try:
        mw = DCORAid()
        qtbot.addWidget(mw)
        QtWidgets.QApplication.setActiveWindow(mw)
        QtWidgets.QApplication.processEvents(
            QtCore.QEventLoop.ProcessEventsFlag.AllEvents, 3000)
        # sanity check
        assert mw.settings.value("user scenario") == "anonymous"
        assert mw.settings.value("auth/server") == "dcor.mpl.mpg.de"
    except BaseException:
        # cleanup first (copy back original settings for other tests)
        spath.unlink()
        shutil.copy2(stmp, spath)
        raise
    else:
        spath.unlink()
        shutil.copy2(stmp, spath)
    mw.close()
    QtTest.QTest.qWait(500)
    QtWidgets.QApplication.processEvents(
        QtCore.QEventLoop.ProcessEventsFlag.AllEvents, 500)


def test_gui_mydata_dataset_add_to_collection(mw, qtbot):
    """Upload a dataset and add it to a collection"""
    # upload via task
    task_id = str(uuid.uuid4())
    tpath = pathlib.Path(common.make_upload_task(task_id=task_id))
    # monkeypatch success message box
    with mock.patch.object(QMessageBox, "information",
                           return_value=None):
        mw.panel_upload.on_upload_task(action=tpath)
    # get the dataset ID
    uj = mw.panel_upload.jobs[-1]
    ds_id = uj.dataset_id
    # wait for the job
    common.wait_for_job_no_queue(uj)
    # go to the "My Data" tab and click update
    mw.tabWidget.setCurrentIndex(1)
    qtbot.mouseClick(mw.pushButton_user_refresh,
                     QtCore.Qt.MouseButton.LeftButton)
    # select our dataset
    entries = mw.user_filter_chain.fw_datasets.get_entry_identifiers()
    index = entries.index(ds_id)
    # we cannot click on qtablewidgetitems (because they are not widgets)
    widget1 = mw.user_filter_chain.fw_datasets.tableWidget.item(index, 0)
    assert widget1 is not None
    widget1.setSelected(True)
    selected = mw.user_filter_chain.fw_datasets.get_entry_identifiers(
        selected=True)
    assert len(selected) == 1
    assert selected[0] == ds_id
    # mock the dialog
    api = get_ckan_api()
    grps = api.get("group_list_authz")
    grps = sorted(grps, key=lambda x: x["display_name"])
    defaults = common.get_test_defaults()
    for ii, item in enumerate(grps):
        if item["name"] == defaults["collection"]:
            break
    else:
        assert False, f"could not find {defaults['collection']}"
    with mock.patch.object(
            QInputDialog, "getItem",
            return_value=(f"{ii}: {item['display_name']}", True)):
        qtbot.mouseClick(mw.user_filter_chain.fw_datasets.toolButton_custom,
                         QtCore.Qt.MouseButton.LeftButton)
    # Now check whether that worked
    ds_dict = api.get("package_show", id=ds_id)
    assert "groups" in ds_dict
    assert len(ds_dict["groups"]) == 1
    assert ds_dict["groups"][0]["name"] == defaults["collection"]


def test_gui_start_with_bad_server(qtbot):
    QtCore.QCoreApplication.setOrganizationName("DCOR")
    QtCore.QCoreApplication.setOrganizationDomain("dcor.mpl.mpg.de")
    QtCore.QCoreApplication.setApplicationName("dcoraid")
    QtCore.QSettings.setDefaultFormat(QtCore.QSettings.Format.IniFormat)
    settings = QtCore.QSettings()
    settings.setValue("auth/server", "WRONG-dcor-dev.mpl.mpg.de")
    try:
        mw = DCORAid()
        qtbot.addWidget(mw)
        QtWidgets.QApplication.setActiveWindow(mw)
        QtTest.QTest.qWait(200)
        QtWidgets.QApplication.processEvents(
            QtCore.QEventLoop.ProcessEventsFlag.AllEvents, 5000)
        # just make sure that DCOR-Aid thinks it is offline
        assert not mw.panel_upload.isEnabled()
        assert not mw.panel_download.isEnabled()
        mw.close()
        QtTest.QTest.qWait(500)
        QtWidgets.QApplication.processEvents(
            QtCore.QEventLoop.ProcessEventsFlag.AllEvents, 5000)
    except BaseException:
        raise
    finally:
        # reset to testing defaults
        settings.setValue("auth/server", common.SERVER)


def test_gui_start_with_bad_api_key(qtbot):
    QtCore.QCoreApplication.setOrganizationName("DCOR")
    QtCore.QCoreApplication.setOrganizationDomain("dcor.mpl.mpg.de")
    QtCore.QCoreApplication.setApplicationName("dcoraid")
    QtCore.QSettings.setDefaultFormat(QtCore.QSettings.Format.IniFormat)
    settings = QtCore.QSettings()
    good_key = settings.value("auth/api key")
    bad_key = good_key[:-2] + "00"
    settings.setValue("auth/api key", bad_key)
    try:
        mw = DCORAid()
        qtbot.addWidget(mw)
        QtWidgets.QApplication.setActiveWindow(mw)
        QtTest.QTest.qWait(200)
        QtWidgets.QApplication.processEvents(
            QtCore.QEventLoop.ProcessEventsFlag.AllEvents, 5000)
        # just make sure that DCOR-Aid thinks it is offline
        assert not mw.panel_upload.isEnabled()
        # downloads should still be possible
        assert mw.panel_download.isEnabled()
        mw.close()
        QtTest.QTest.qWait(500)
        QtWidgets.QApplication.processEvents(
            QtCore.QEventLoop.ProcessEventsFlag.AllEvents, 5000)
    except BaseException:
        raise
    finally:
        # reset to testing defaults
        settings.setValue("auth/api key", good_key)


def test_gui_upload_simple(mw, qtbot):
    """Upload a test dataset"""
    dlg = UploadDialog(mw.panel_upload)
    mw.panel_upload._dlg_manual = dlg
    dlg.finished.connect(mw.panel_upload.on_upload_manual_ready)
    # Fill data for testing
    dlg._autofill_for_testing()
    # Avoid message boxes
    with mock.patch.object(QMessageBox,
                           "question",
                           return_value=QMessageBox.StandardButton.Yes):
        # Commence upload
        dlg.on_proceed()
    assert dlg.dataset_id is not None

    common.wait_for_job(upload_queue=mw.panel_upload.jobs,
                        dataset_id=dlg.dataset_id)


def test_gui_upload_task(mw, qtbot):
    task_id = str(uuid.uuid4())
    tpath = common.make_upload_task(task_id=task_id)
    with mock.patch.object(QtWidgets.QFileDialog, "getOpenFileNames",
                           return_value=([tpath], None)):
        with mock.patch.object(QMessageBox, "information",
                               return_value=None):
            act = QtGui.QAction("some unimportant text")
            act.setData("single")
            mw.panel_upload.on_upload_task(action=act)
    uj = mw.panel_upload.jobs[-1]
    assert uj.task_id == task_id


def test_gui_upload_task_bad_dataset_id_no(mw, qtbot):
    """When the dataset ID does not exist, DCOR-Aid should ask what to do"""
    task_id = str(uuid.uuid4())
    dataset_dict = common.make_dataset_dict(hint="task_upload_no_org_")
    tpath = common.make_upload_task(task_id=task_id,
                                    dataset_id="wrong_id",
                                    dataset_dict=dataset_dict)
    # monkeypatch file selection dialog
    with mock.patch.object(
            QtWidgets.QFileDialog, "getOpenFileNames",
            return_value=([tpath], None)), \
         mock.patch.object(QMessageBox, "question",
                           return_value=QMessageBox.StandardButton.No), \
         mock.patch.object(QMessageBox, "information", return_value=None):
        act = QtGui.QAction("some unimportant text")
        act.setData("single")
        mw.panel_upload.on_upload_task(action=act)
    if len(mw.panel_upload.jobs):
        # there might be upload jobs from previous tests here
        assert mw.panel_upload.jobs[-1].task_id != task_id


def test_gui_upload_task_bad_dataset_id_yes(mw, qtbot):
    """When the dataset ID does not exist, DCOR-Aid should ask what to do"""
    task_id = str(uuid.uuid4())
    dataset_dict = common.make_dataset_dict(hint="task_upload_no_org_")
    tpath = common.make_upload_task(task_id=task_id,
                                    dataset_id="wrong_id",
                                    dataset_dict=dataset_dict)
    with mock.patch.object(
            QtWidgets.QFileDialog, "getOpenFileNames",
            return_value=([tpath], None)), \
         mock.patch.object(QMessageBox, "question",
                           return_value=QMessageBox.StandardButton.Yes), \
         mock.patch.object(QMessageBox, "information", return_value=None):
        act = QtGui.QAction("some unimportant text")
        act.setData("single")
        mw.panel_upload.on_upload_task(action=act)
    uj = mw.panel_upload.jobs[-1]
    assert uj.task_id == task_id
    mw.panel_upload.jobs.daemon_compress.shutdown_flag.set()
    mw.panel_upload.jobs.daemon_compress.join()


def test_gui_upload_task_missing_circle_multiple(mw, qtbot):
    """DCOR-Aid should only ask *once* for the circle (not for every task)"""
    task_id1 = str(uuid.uuid4())
    dataset_dict1 = common.make_dataset_dict(hint="task_upload_no_org_")
    dataset_dict1.pop("owner_org")
    tpath1 = common.make_upload_task(task_id=task_id1,
                                     dataset_dict=dataset_dict1)
    tpath1 = pathlib.Path(tpath1)

    task_id2 = str(uuid.uuid4())
    dataset_dict2 = common.make_dataset_dict(hint="task_upload_no_org_")
    dataset_dict2.pop("owner_org")
    tpath2 = common.make_upload_task(task_id=task_id2,
                                     dataset_dict=dataset_dict2)
    tpath2 = pathlib.Path(tpath2)

    tdir = pathlib.Path(tempfile.mkdtemp(prefix="recursive_task_"))
    shutil.copytree(tpath1.parent, tdir / tpath1.parent.name)
    shutil.copytree(tpath2.parent, tdir / tpath2.parent.name)
    defaults = common.get_test_defaults()
    with mock.patch.object(
            QtWidgets.QFileDialog, "getExistingDirectory",
            return_value=str(tdir)), \
         mock.patch.object(QtWidgets.QInputDialog, "getItem",
                           return_value=(defaults["circle"], True)), \
         mock.patch.object(QMessageBox, "information", return_value=None):
        act = QtGui.QAction("some unimportant text")
        act.setData("bulk")
        request_circle = widget_upload.circle_mgr.request_circle
        with mock.patch.object(widget_upload.circle_mgr,
                               "request_circle",
                               wraps=request_circle) as rw:
            mw.panel_upload.on_upload_task(action=act)
            uj1 = mw.panel_upload.jobs[-2]
            uj2 = mw.panel_upload.jobs[-1]
            assert {uj1.task_id, uj2.task_id} == {task_id1, task_id2}
            assert rw.call_count == 1


def test_gui_upload_private(mw, qtbot):
    """Upload a private test dataset"""
    dlg = UploadDialog(mw.panel_upload)
    mw.panel_upload._dlg_manual = dlg
    dlg.finished.connect(mw.panel_upload.on_upload_manual_ready)
    # Fill data for testing
    dlg._autofill_for_testing()
    # set visibility to private
    dlg.comboBox_vis.setCurrentIndex(dlg.comboBox_vis.findData("private"))
    # Avoid message boxes
    with mock.patch.object(QMessageBox, "question",
                           return_value=QMessageBox.StandardButton.Yes), \
         mock.patch.object(QMessageBox, "information", return_value=None):
        # Commence upload
        dlg.on_proceed()
    dataset_id = dlg.dataset_id
    assert dataset_id is not None

    common.wait_for_job(upload_queue=mw.panel_upload.jobs,
                        dataset_id=dataset_id)

    # make sure the dataset is private
    api = common.get_api()
    dataset_dict = api.get(api_call="package_show", id=dataset_id)
    assert dataset_dict["private"]
    assert isinstance(dataset_dict["private"], bool)


def test_gui_upload_task_missing_circle(mw, qtbot):
    """When the organization is missing, DCOR-Aid should ask for it"""
    task_id = str(uuid.uuid4())
    dataset_dict = common.make_dataset_dict(hint="task_upload_no_org_")
    dataset_dict.pop("owner_org")
    tpath = common.make_upload_task(task_id=task_id,
                                    dataset_dict=dataset_dict)
<<<<<<< HEAD
    QtWidgets.QApplication.processEvents(
        QtCore.QEventLoop.ProcessEventsFlag.AllEvents, 300)
=======
    QtWidgets.QApplication.processEvents(QtCore.QEventLoop.AllEvents, 300)
    defaults = common.get_test_defaults()
>>>>>>> b13a1797
    with mock.patch.object(
            QtWidgets.QFileDialog, "getOpenFileNames",
            return_value=([tpath], None)), \
         mock.patch.object(QtWidgets.QInputDialog, "getItem",
                           return_value=(defaults["circle"], True)), \
         mock.patch.object(QMessageBox, "information", return_value=None):
        act = QtGui.QAction("some unimportant text")
        act.setData("single")
        mw.panel_upload.on_upload_task(action=act)
    uj = mw.panel_upload.jobs[-1]
    assert uj.task_id == task_id<|MERGE_RESOLUTION|>--- conflicted
+++ resolved
@@ -26,12 +26,7 @@
     QtCore.QCoreApplication.setApplicationName("dcoraid")
     QtCore.QSettings.setDefaultFormat(QtCore.QSettings.Format.IniFormat)
     settings = QtCore.QSettings()
-<<<<<<< HEAD
-    settings.setValue("auth/server", "dcor-dev.mpl.mpg.de")
-=======
-    settings.setIniCodec("utf-8")
     settings.setValue("auth/server", common.SERVER)
->>>>>>> b13a1797
     QtTest.QTest.qWait(100)
     QtWidgets.QApplication.processEvents(
         QtCore.QEventLoop.ProcessEventsFlag.AllEvents, 5000)
@@ -360,13 +355,9 @@
     dataset_dict.pop("owner_org")
     tpath = common.make_upload_task(task_id=task_id,
                                     dataset_dict=dataset_dict)
-<<<<<<< HEAD
     QtWidgets.QApplication.processEvents(
         QtCore.QEventLoop.ProcessEventsFlag.AllEvents, 300)
-=======
-    QtWidgets.QApplication.processEvents(QtCore.QEventLoop.AllEvents, 300)
     defaults = common.get_test_defaults()
->>>>>>> b13a1797
     with mock.patch.object(
             QtWidgets.QFileDialog, "getOpenFileNames",
             return_value=([tpath], None)), \
