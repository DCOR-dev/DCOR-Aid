--- conflicted
+++ resolved
@@ -1,11 +1,8 @@
-<<<<<<< HEAD
 0.17.0
  - BREAKING CHANGE: migrate codebase from PyQt5 to PyQt6
-=======
 0.16.12
  - tests: allow to use different DCOR instance for testing
  - tests: make tests independent of testing user
->>>>>>> b13a1797
 0.16.11
  - fix: support CKAN 2.11 (authorization and status_show)
  - fix: implement non-functional `DownloadQueue.get_status`
